#!/usr/bin/env python

import click
<<<<<<< HEAD
from rich.console import Console
from rich.table import Table
=======
import requests
from click_default_group import DefaultGroup
from rich.console import Console
>>>>>>> 8c2b78ac

from retrocast.appdir import get_app_dir
from retrocast.overcast import overcast


@click.group(cls=DefaultGroup, default="about", default_if_no_args=True)
@click.version_option()
@click.pass_context
def cli(ctx: click.Context) -> None:
    """Save listening history and feed/episode info from Overcast to SQLite."""
    # Initialize context object if it doesn't exist
    ctx.ensure_object(dict)
    # Store app directory in context
    ctx.obj["app_dir"] = get_app_dir()


ABOUT_MESSAGE = (
    "Retrocast saves your Overcast listening history and related metadata "
    "to a local SQLite database."
)


@cli.command()
def about() -> None:
    """Show information about Retrocast."""

    Console().print(
        f"[bold cyan]Retrocast[/bold cyan]\n[dim]{ABOUT_MESSAGE}[/dim]",
        highlight=False,
    )


@cli.command()
@click.pass_context
def init(ctx: click.Context) -> None:
    """Initialize retrocast configuration directory."""
    console = Console()
    app_dir = get_app_dir()

    # Check if directory already exists
    already_exists = app_dir.exists()

    # Ensure the directory exists
    if not already_exists:
        app_dir.mkdir(parents=True, exist_ok=True)

    console.print()
    console.print("[bold cyan]Retrocast Initialization[/bold cyan]")
    console.print()

    # Create status table
    table = Table(show_header=False, box=None, padding=(0, 2))
    table.add_column("Label", style="bold")
    table.add_column("Value")

    table.add_row("Config directory:", str(app_dir))

    if already_exists:
        table.add_row("Status:", "[yellow]✓ Already exists[/yellow]")
    else:
        table.add_row("Status:", "[green]✓ Created[/green]")

    console.print(table)
    console.print()
    console.print("[dim]Next steps:[/dim]")
    console.print("  1. Authenticate: [cyan]retrocast sync overcast auth[/cyan]")
    console.print("  2. Sync data:    [cyan]retrocast sync overcast save[/cyan]")
    console.print("  3. Check status: [cyan]retrocast sync overcast check[/cyan]")
    console.print()


@cli.group()
@click.pass_context
def sync(ctx: click.Context) -> None:
    """Synchronization commands."""
    pass


# Register overcast commands
sync.add_command(overcast)


if __name__ == "__main__":
    cli()<|MERGE_RESOLUTION|>--- conflicted
+++ resolved
@@ -1,14 +1,9 @@
 #!/usr/bin/env python
 
 import click
-<<<<<<< HEAD
+from click_default_group import DefaultGroup
 from rich.console import Console
 from rich.table import Table
-=======
-import requests
-from click_default_group import DefaultGroup
-from rich.console import Console
->>>>>>> 8c2b78ac
 
 from retrocast.appdir import get_app_dir
 from retrocast.overcast import overcast
